--- conflicted
+++ resolved
@@ -9,16 +9,10 @@
 [build-dependencies]
 
 [dependencies]
-<<<<<<< HEAD
 cbor_event = { path = "../cbor_event" }
 cardano = { path = "../cardano" }
-log = "0.4"
-=======
-wallet-crypto = { path = "../wallet-crypto" }
-blockchain = { path = "../blockchain" }
 log = "0.4"
 
 [dev-dependencies]
 rand = "*"
-env_logger = "*"
->>>>>>> 416c58bc
+env_logger = "*"